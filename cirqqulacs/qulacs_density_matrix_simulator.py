--- conflicted
+++ resolved
@@ -17,56 +17,6 @@
                 initial_state: Union[int, np.ndarray],
                 perform_measurements: bool = True) -> Iterator:
 
-<<<<<<< HEAD
-            qubits = ops.QubitOrder.as_qubit_order(qubit_order).order_for(
-                circuit.all_qubits())
-            num_qubits = len(qubits)
-            qubit_map = {q: i for i, q in enumerate(qubits)}
-            matrix = density_matrix_utils.to_valid_density_matrix(
-                initial_state, num_qubits, dtype = self._dtype)
-            if len(circuit) == 0:
-                yield DensityMatrixStepResult(matrix, {}, qubit_map, dtype = self._dtype)
-
-            matrix = np.reshape(matrix, (2**num_qubits, 2**num_qubits))
-            noisy_moments = self.noise.noisy_moments(circuit,
-                                                    sorted(circuit.all_qubits()))
-
-            state = qulacs.DensityMatrix(num_qubits)
-            state.load(matrix)
-
-            for moment in noisy_moments:
-                measurements = collections.defaultdict(
-                    list)  # type: Dict[str, List[bool]]
-                operations = moment.operations
-                for op in operations:
-                    indices = [num_qubits - 1 - qubit_map[qubit] for qubit in op.qubits]
-                    indices.reverse()
-
-                    if isinstance(op, ops.MeasurementGate):
-                        # Not implemented
-                        raise NotImplementedError("Measurement is not supported in qulacs simulator")
-
-                    else:
-                        gate = cast(ops.GateOperation, op).gate
-                        channel = protocols.channel(gate)
-
-                        qulacs_gates = []
-                        for krauss in channel:
-                            krauss = krauss.astype(np.complex128)
-                            qulacs_gate = qulacs.gate.DenseMatrix(indices, krauss)
-                            qulacs_gates.append(qulacs_gate)
-                        qulacs_cptp_map = qulacs.gate.CPTP(qulacs_gates)
-                        qulacs_cptp_map.update_quantum_state(state)
-
-                matrix = state.get_matrix()
-                matrix = np.reshape(matrix, (2,) * num_qubits * 2)
-
-                yield DensityMatrixStepResult(
-                        density_matrix=matrix,
-                        measurements=measurements,
-                        qubit_map=qubit_map,
-                        dtype=self._dtype)
-=======
         qubits = ops.QubitOrder.as_qubit_order(qubit_order).order_for(
             circuit.all_qubits())
         num_qubits = len(qubits)
@@ -75,18 +25,6 @@
             initial_state, num_qubits, dtype = self._dtype)
         if len(circuit) == 0:
             yield DensityMatrixStepResult(matrix, {}, qubit_map, dtype = self._dtype)
-
-        def on_stuck(bad_op: ops.Operation):
-            return TypeError(
-                "Can't simulate operations that don't implement "
-                "SupportsUnitary, SupportsConsistentApplyUnitary, "
-                "SupportsMixture, SupportsChannel or is a measurement: {!r}".
-                format(bad_op))
-
-        def keep(potential_op: ops.Operation) -> bool:
-            return (protocols.has_channel(potential_op) or
-                    isinstance(potential_op.gate, ops.MeasurementGate))
-
 
         matrix = np.reshape(matrix, (2**num_qubits, 2**num_qubits))
         noisy_moments = self.noise.noisy_moments(circuit,
@@ -97,23 +35,17 @@
 
         for moment in noisy_moments:
             measurements = collections.defaultdict(
-                list)  # type: Dict[str, List[int]]
-
-            channel_ops_and_measurements = protocols.decompose(
-                moment, keep=keep, on_stuck_raise=on_stuck)
-
-            for op in channel_ops_and_measurements:
-                #indices = [qubit_map[qubit] for qubit in op.qubits]
+                list)  # type: Dict[str, List[bool]]
+            operations = moment.operations
+            for op in operations:
                 indices = [num_qubits - 1 - qubit_map[qubit] for qubit in op.qubits]
                 indices.reverse()
 
-                meas = isinstance(op.gate, ops.MeasurementGate)
-                if meas:
+                if isinstance(op, ops.MeasurementGate):
                     # Not implemented
                     raise NotImplementedError("Measurement is not supported in qulacs simulator")
 
                 else:
-                    # TODO: Use apply_channel similar to apply_unitary.
                     gate = cast(ops.GateOperation, op).gate
                     channel = protocols.channel(gate)
 
@@ -132,5 +64,4 @@
                     density_matrix=matrix,
                     measurements=measurements,
                     qubit_map=qubit_map,
-                    dtype=self._dtype)
->>>>>>> 1f2916e2
+                    dtype=self._dtype)